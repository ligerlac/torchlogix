import warnings
import torch
import numpy as np
from .functional import bin_op_s, bin_op_cnn, get_unique_connections, GradFactor
from .packbitstensor import PackBitsTensor
<<<<<<< HEAD
#from rich import print
=======
from torch.nn.common_types import _size_2_t
from torch.nn.modules.utils import _pair
from rich import print
>>>>>>> 5755da94
try:
    import difflogic_cuda
except ImportError:
    warnings.warn('failed to import difflogic_cuda. no cuda features will be available', ImportWarning)

########################################################################################################################

class LogicLayer(torch.nn.Module):
    """
    The core module for differentiable logic gate networks. Provides a differentiable logic gate layer.
    """
    def __init__(
            self,
            in_dim: int,
            out_dim: int,
            device: str = 'cuda',
            grad_factor: float = 1.,
            implementation: str = None,
            connections: str = 'random',

    ):
        """
        :param in_dim:      input dimensionality of the layer
        :param out_dim:     output dimensionality of the layer
        :param device:      device (options: 'cuda' / 'cpu')
        :param grad_factor: for deep models (>6 layers), the grad_factor should be increased (e.g., 2) to avoid vanishing gradients
        :param implementation: implementation to use (options: 'cuda' / 'python'). cuda is around 100x faster than python
        :param connections: method for initializing the connectivity of the logic gate net
        """
        super().__init__()
        self.weights = torch.nn.parameter.Parameter(torch.randn(out_dim, 16, device=device))
        self.in_dim = in_dim
        self.out_dim = out_dim
        self.device = device
        self.grad_factor = grad_factor

        """
        The CUDA implementation is the fast implementation. As the name implies, the cuda implementation is only 
        available for device='cuda'. The `python` implementation exists for 2 reasons:
        1. To provide an easy-to-understand implementation of differentiable logic gate networks 
        2. To provide a CPU implementation of differentiable logic gate networks 
        """
        self.implementation = implementation
        if self.implementation is None and device == 'cuda':
            self.implementation = 'cuda'
        elif self.implementation is None and device == 'cpu':
            self.implementation = 'python'
        assert self.implementation in ['cuda', 'python'], self.implementation

        self.connections = connections
        assert self.connections in ['random', 'unique'], self.connections
        self.indices = self.get_connections(self.connections, device)

        if self.implementation == 'cuda':
            """
            Defining additional indices for improving the efficiency of the backward of the CUDA implementation.
            """
            given_x_indices_of_y = [[] for _ in range(in_dim)]
            indices_0_np = self.indices[0].cpu().numpy()
            indices_1_np = self.indices[1].cpu().numpy()
            for y in range(out_dim):
                given_x_indices_of_y[indices_0_np[y]].append(y)
                given_x_indices_of_y[indices_1_np[y]].append(y)
            self.given_x_indices_of_y_start = torch.tensor(
                np.array([0] + [len(g) for g in given_x_indices_of_y]).cumsum(), device=device, dtype=torch.int64)
            self.given_x_indices_of_y = torch.tensor(
                [item for sublist in given_x_indices_of_y for item in sublist], dtype=torch.int64, device=device)

        self.num_neurons = out_dim
        self.num_weights = out_dim

    def forward(self, x):
        if isinstance(x, PackBitsTensor):
            assert not self.training, 'PackBitsTensor is not supported for the differentiable training mode.'
            assert self.device == 'cuda', 'PackBitsTensor is only supported for CUDA, not for {}. ' \
                                          'If you want fast inference on CPU, please use CompiledDiffLogicModel.' \
                                          ''.format(self.device)

        else:
            if self.grad_factor != 1.:
                x = GradFactor.apply(x, self.grad_factor)

        if self.implementation == 'cuda':
            if isinstance(x, PackBitsTensor):
                return self.forward_cuda_eval(x)
            return self.forward_python(x)
        elif self.implementation == 'python':
            return self.forward_python(x)

        else:
            raise ValueError(self.implementation)

    def forward_python(self, x):
        assert x.shape[-1] == self.in_dim, (x[0].shape[-1], self.in_dim)
        if self.indices[0].dtype == torch.int64 or self.indices[1].dtype == torch.int64:
            self.indices = self.indices[0].long(), self.indices[1].long()

        a, b = x[..., self.indices[0]], x[..., self.indices[1]]
        if self.training:
            x = bin_op_s(a, b, torch.nn.functional.softmax(self.weights, dim=-1))
        else:
            weights = torch.nn.functional.one_hot(self.weights.argmax(-1), 16).to(torch.float32)
            x = bin_op_s(a, b, weights)
        return x

    def forward_cuda(self, x):
        if self.training:
            assert x.device.type == 'cuda', x.device
        assert x.ndim == 2, x.ndim

        x = x.transpose(0, 1)
        x = x.contiguous()

        assert x.shape[0] == self.in_dim, (x.shape, self.in_dim)

        a, b = self.indices

        if self.training:
            w = torch.nn.functional.softmax(self.weights, dim=-1).to(x.dtype)
            return LogicLayerCudaFunction.apply(
                x, a, b, w, self.given_x_indices_of_y_start, self.given_x_indices_of_y
            ).transpose(0, 1)
        else:
            w = torch.nn.functional.one_hot(self.weights.argmax(-1), 16).to(x.dtype)
            with torch.no_grad():
                return LogicLayerCudaFunction.apply(
                    x, a, b, w, self.given_x_indices_of_y_start, self.given_x_indices_of_y
                ).transpose(0, 1)

    def forward_cuda_eval(self, x: PackBitsTensor):
        """
        WARNING: this is an in-place operation.

        :param x:
        :return:
        """
        assert not self.training
        assert isinstance(x, PackBitsTensor)
        assert x.t.shape[0] == self.in_dim, (x.t.shape, self.in_dim)

        a, b = self.indices
        w = self.weights.argmax(-1).to(torch.uint8)
        x.t = difflogic_cuda.eval(x.t, a, b, w)

        return x

    def extra_repr(self):
        return '{}, {}, {}'.format(self.in_dim, self.out_dim, 'train' if self.training else 'eval')

    def get_connections(self, connections, device='cuda'):
        assert self.out_dim * 2 >= self.in_dim, 'The number of neurons ({}) must not be smaller than half of the ' \
                                                'number of inputs ({}) because otherwise not all inputs could be ' \
                                                'used or considered.'.format(self.out_dim, self.in_dim)
        if connections == 'random':
            c = torch.randperm(2 * self.out_dim) % self.in_dim
            c = torch.randperm(self.in_dim)[c]
            c = c.reshape(2, self.out_dim)
            a, b = c[0], c[1]
            a, b = a.to(torch.int64), b.to(torch.int64)
            a, b = a.to(device), b.to(device)
            return a, b
        elif connections == 'unique':
            return get_unique_connections(self.in_dim, self.out_dim, device)
        else:
            raise ValueError(connections)


########################################################################################################################


class GroupSum(torch.nn.Module):
    """
    The GroupSum module.
    """
    def __init__(self, k: int, tau: float = 1., beta = 0., device='cuda'):
        """

        :param k: number of intended real valued outputs, e.g., number of classes
        :param tau: the (softmax) temperature tau. The summed outputs are divided by tau.
        :param device:
        """
        super().__init__()
        self.k = k
        self.tau = tau
        self.beta = beta
        self.device = device

    def forward(self, x):
        if isinstance(x, PackBitsTensor):
            return x.group_sum(self.k)

        assert x.shape[-1] % self.k == 0, (x.shape, self.k)
        # print(f'x =\n{x}')
        return x.reshape(*x.shape[:-1], self.k, x.shape[-1] // self.k).sum(-1) / self.tau + self.beta

    def extra_repr(self):
        return 'k={}, tau={}'.format(self.k, self.tau)


########################################################################################################################


class LogicLayerCudaFunction(torch.autograd.Function):
    @staticmethod
    def forward(ctx, x, a, b, w, given_x_indices_of_y_start, given_x_indices_of_y):
        ctx.save_for_backward(x, a, b, w, given_x_indices_of_y_start, given_x_indices_of_y)
        return difflogic_cuda.forward(x, a, b, w)

    @staticmethod
    def backward(ctx, grad_y):
        x, a, b, w, given_x_indices_of_y_start, given_x_indices_of_y = ctx.saved_tensors
        grad_y = grad_y.contiguous()

        grad_w = grad_x = None
        if ctx.needs_input_grad[0]:
            grad_x = difflogic_cuda.backward_x(x, a, b, w, grad_y, given_x_indices_of_y_start, given_x_indices_of_y)
        if ctx.needs_input_grad[3]:
            grad_w = difflogic_cuda.backward_w(x, a, b, grad_y)
        return grad_x, None, None, grad_w, None, None, None


########################################################################################################################

class LogicCNNLayer(torch.nn.Module):
    def __init__(
            self,
            in_dim: _size_2_t,
            device: str = 'cuda',
            grad_factor: float = 1.,
            channels: int = 1,
            num_kernels: int = 16,
            tree_depth: int = None,
            receptive_field_size: int = None,
            implementation: str = None,
            connections: str = 'random',
            stride: int = None,
            padding: int = None
    ):
        super().__init__()
        # residual weights
<<<<<<< HEAD
=======
        # self.tree_weights = []
        assert stride <= receptive_field_size, (
            f"Stride ({stride}) cannot be larger than receptive field size ({receptive_field_size})."
        )

>>>>>>> 5755da94
        self.tree_weights = torch.nn.ModuleList()
        for i in reversed(range(tree_depth + 1)):  # Iterate over tree levels
            level_weights = torch.nn.ParameterList()
            for _ in range(2 ** i):  # Iterate over nodes at this level
                weights = torch.zeros(num_kernels, 16, device=device)  # Initialize with zeros
                weights[:, 3] = 5  # Set the fourth element (index 3) to 5
                level_weights.append(torch.nn.Parameter(weights))  # Wrap as a trainable parameter
            self.tree_weights.append(level_weights)
        self.in_dim = _pair(in_dim)
        self.device = device
        self.grad_factor = grad_factor
        self.num_kernels = num_kernels
        self.tree_depth = tree_depth
        num_nodes = 2 ** self.tree_depth - 1
        self.channels = channels
        self.receptive_field_size = receptive_field_size
        self.stride = stride
        self.padding = padding
        self.indices = [self.get_kernel_indices(self.num_kernels, receptive_field_size, padding, stride, device)]
        # Compute the remaining indices for the binary tree
        current_level_nodes = (self.tree_depth + 1)*2
        #assuming from the paper that it isn't randomly connected?
        for level in range(self.tree_depth):
            size = 2 ** (self.tree_depth - level)
            left_indices = torch.arange(0, size, 2, device=device)
            right_indices = torch.arange(1, size, 2, device=device)
            self.indices.append((left_indices, right_indices))


    def forward(self, x):
        current_level = x
        left_indices, right_indices = self.indices[0]
        a_h, a_w, a_c = left_indices[..., 0], left_indices[..., 1], left_indices[..., 2]
        b_h, b_w, b_c = right_indices[..., 0], right_indices[..., 1], right_indices[..., 2]
        a = current_level[:, a_c, a_h, a_w]
        b = current_level[:, b_c, b_h, b_w]
        # Process first level
        level_weights = torch.stack(
            [torch.nn.functional.softmax(w, dim=-1) for w in self.tree_weights[0]], dim=0
        )  # Shape: [8, 16, 16]
        current_level = bin_op_cnn(a, b, level_weights)  # Shape: [100, 16, 576, 8]

        # Process remaining levels
        for level in range(1, self.tree_depth+1):
            left_indices, right_indices = self.indices[level]
            a = current_level[..., left_indices]
            b = current_level[..., right_indices]
            level_weights = torch.stack(
                [torch.nn.functional.softmax(w, dim=-1) for w in self.tree_weights[level]], dim=0
            #)  # Shape: [8, 16, 16]

            current_level = bin_op_cnn(a, b, level_weights)
        return current_level


    def get_kernel_indices(self, num_kernels, receptive_field_size, padding, stride, device='cuda'):
        sample_size = 2 ** self.tree_depth  # Number of random connections per kernel (binary tree depth)
        c, h, w = self.channels, self.in_dim[0], self.in_dim[1]  # Number of channels (C), and image dimensions (H, W)
        h_k, w_k = receptive_field_size, receptive_field_size  # Kernel height and width

        # Account for padding: increase the dimensions of the input image based on padding
        h_padded = h + 2 * padding
        w_padded = w + 2 * padding


        assert h_k <= h_padded and w_k <= w_padded, (
            f"Receptive field size ({h_k}, {w_k}) must fit within input dimensions ({h_padded}, {w_padded}) after padding."
        )

        # Generate all possible positions the kernel can slide to (with padding)
        h_starts = torch.arange(0, h_padded - h_k + 1, stride, device=device)  # Slide in height (stride=1)
        w_starts = torch.arange(0, w_padded - w_k + 1, stride, device=device)  # Slide in width (stride=1)

        # Generate meshgrid for all possible starting points of the receptive field
        h_grid, w_grid = torch.meshgrid(h_starts, w_starts, indexing='ij')

        # Lists to hold the final stacked results for all kernels
        all_stacked_as = []
        all_stacked_bs = []

        # Process for each kernel
        for kernel_idx in range(num_kernels):
            # Randomly select `sample_size` positions within the receptive field for this kernel
            h_indices = torch.randint(0, h_k, (2*sample_size,), device=device)
            w_indices = torch.randint(0, w_k, (2*sample_size,), device=device)
            c_indices = torch.randint(0, c, (2*sample_size,), device=device)  # Random channel indices as well

            stacked_as = []
            stacked_bs = []

            # Now slide this kernel over the image (across all positions)
            for h_start, w_start in zip(h_grid.flatten(), w_grid.flatten()):
                # Get the receptive field indices
                h_grid_indices = h_indices + h_start  # Offsets for sliding the kernel
                w_grid_indices = w_indices + w_start  # Offsets for sliding the kernel
                c_grid_indices = c_indices  # No offset for channel, just use the random channel indices

                # Stack the indices for this position and this kernel
                indices = torch.stack([h_grid_indices, w_grid_indices, c_grid_indices], dim=-1)
                # Split the permuted indices for the binary tree (split the random connections)
                a, b = indices[:sample_size], indices[sample_size:]
                stacked_as.append(a)
                stacked_bs.append(b)

            # After sliding over the whole image, store the result for this kernel
            all_stacked_as.append(torch.stack(stacked_as, dim=0))
            all_stacked_bs.append(torch.stack(stacked_bs, dim=0))

        # Stack the results for all kernels
        return torch.stack(all_stacked_as), torch.stack(all_stacked_bs)

class OrPoolingLayer(torch.nn.Module):
    # create layer that selects max in the kernel
    def __init__(self, kernel_size, stride, padding):
        super(OrPoolingLayer, self).__init__()
        self.kernel_size = kernel_size
        self.stride = stride
        self.padding = padding

    def forward(self, x):
        num_kernels_each_direction = np.sqrt(x.shape[2])
        assert num_kernels_each_direction.is_integer(), num_kernels_each_direction
        x_reshaped = x.view(x.shape[0], x.shape[1], int(num_kernels_each_direction), int(num_kernels_each_direction))
        x = torch.nn.functional.max_pool2d(x_reshaped, kernel_size=self.kernel_size, stride=self.stride, padding=self.padding)
        return x<|MERGE_RESOLUTION|>--- conflicted
+++ resolved
@@ -3,13 +3,10 @@
 import numpy as np
 from .functional import bin_op_s, bin_op_cnn, get_unique_connections, GradFactor
 from .packbitstensor import PackBitsTensor
-<<<<<<< HEAD
-#from rich import print
-=======
+
 from torch.nn.common_types import _size_2_t
 from torch.nn.modules.utils import _pair
 from rich import print
->>>>>>> 5755da94
 try:
     import difflogic_cuda
 except ImportError:
@@ -250,14 +247,11 @@
     ):
         super().__init__()
         # residual weights
-<<<<<<< HEAD
-=======
+
         # self.tree_weights = []
         assert stride <= receptive_field_size, (
             f"Stride ({stride}) cannot be larger than receptive field size ({receptive_field_size})."
         )
-
->>>>>>> 5755da94
         self.tree_weights = torch.nn.ModuleList()
         for i in reversed(range(tree_depth + 1)):  # Iterate over tree levels
             level_weights = torch.nn.ParameterList()
